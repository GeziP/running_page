{
<<<<<<< HEAD
  "generated_at": "2025-06-17T09:33:01.599646",
=======
  "generated_at": "2025-06-17T01:24:30.273436",
>>>>>>> f0b53f12
  "recent_summaries": {
    "all": {
      "weekly": {
        "period_type": "weekly",
        "activity_type": "all",
        "data": {},
        "summary": {}
      },
      "monthly": {
        "period_type": "monthly",
        "activity_type": "all",
        "data": {},
        "summary": {}
      },
      "yearly": {
        "period_type": "yearly",
        "activity_type": "all",
        "data": {},
        "summary": {}
      }
    },
    "running": {
      "weekly": {
        "period_type": "weekly",
        "activity_type": "running",
        "data": {},
        "summary": {}
      },
      "monthly": {
        "period_type": "monthly",
        "activity_type": "running",
        "data": {},
        "summary": {}
      },
      "yearly": {
        "period_type": "yearly",
        "activity_type": "running",
        "data": {},
        "summary": {}
      }
    }
  }
}<|MERGE_RESOLUTION|>--- conflicted
+++ resolved
@@ -1,9 +1,5 @@
 {
-<<<<<<< HEAD
-  "generated_at": "2025-06-17T09:33:01.599646",
-=======
-  "generated_at": "2025-06-17T01:24:30.273436",
->>>>>>> f0b53f12
+  "generated_at": "2025-06-17T10:11:30.560727",
   "recent_summaries": {
     "all": {
       "weekly": {
