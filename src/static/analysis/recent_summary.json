--- conflicted
+++ resolved
@@ -1,9 +1,5 @@
 {
-<<<<<<< HEAD
-  "generated_at": "2025-06-17T10:28:09.092011",
-=======
-  "generated_at": "2025-06-17T02:19:59.678601",
->>>>>>> e6d1d142
+  "generated_at": "2025-06-17T10:30:34.775269",
   "recent_summaries": {
     "all": {
       "weekly": {
