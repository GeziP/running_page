--- conflicted
+++ resolved
@@ -55,21 +55,9 @@
         id: setup_python
         uses: actions/setup-python@v4
         with:
-<<<<<<< HEAD
-          python-version: 3.8
-
-      # from pdm and install dep
-      - name: Set Variables
-        id: set_variables
-        run: |
-          sudo apt-get install libxml2-dev libxslt-dev python3-dev
-          echo "PY=$(python -c 'import hashlib, sys;print(hashlib.sha256(sys.version.encode()+sys.executable.encode()).hexdigest())')" >> $GITHUB_OUTPUT
-          echo "PIP_CACHE=$(pip cache dir)" >> $GITHUB_OUTPUT
-=======
           python-version: "3.10"
           cache: pip
           cache-dependency-path: 'requirements.txt'
->>>>>>> 3d5b8d93
 
       - name: Install dependencies
         run: |
@@ -112,14 +100,9 @@
       - name: Run sync Strava script
         if: env.RUN_TYPE == 'strava'
         run: |
-<<<<<<< HEAD
-          python run_page/strava_sync.py ${{ secrets.STRAVA_CLIENT_ID }} ${{ secrets.STRAVA_CLIENT_SECRET }} ${{ secrets.STRAVA_CLIENT_REFRESH_TOKEN }}
-        # python run_page/garmin_sync.py ${{ secrets.GARMIN_EMAIL }} ${{ secrets.GARMIN_PASSWORD }} --only-run --is-cn
-=======
           python scripts/strava_sync.py ${{ secrets.STRAVA_CLIENT_ID }} ${{ secrets.STRAVA_CLIENT_SECRET }} ${{ secrets.STRAVA_CLIENT_REFRESH_TOKEN }}
         # If you only want to sync `type running` add args --only-run, default script is to sync all data (rides and runs).
         # python scripts/garmin_sync.py ${{ secrets.GARMIN_EMAIL }} ${{ secrets.GARMIN_PASSWORD }} --only-run --is-cn
->>>>>>> 3d5b8d93
 
       - name: Run sync Codoon script
         if: env.RUN_TYPE == 'codoon'
